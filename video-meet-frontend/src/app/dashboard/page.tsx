--- conflicted
+++ resolved
@@ -30,24 +30,7 @@
 import QuickJoin from "@/components/dashboard/QuickJoin";
 import MeetingList from "@/components/dashboard/MeetingList";
 import CreateMeeting from "@/components/dashboard/CreateMeeting";
-<<<<<<< HEAD
 import React from "react";
-=======
-import UserProfile from "@/components/dashboard/UserProfile";
-
-const sidebarVariants = {
-    hidden: { x: -300, opacity: 0 },
-    visible: {
-        x: 0,
-        opacity: 1,
-        transition: {
-            type: "spring" as const,
-            stiffness: 100,
-            damping: 20
-        }
-    }
-};
->>>>>>> 6fab444b
 
 const contentVariants = {
     hidden: { opacity: 0, y: 20 },
