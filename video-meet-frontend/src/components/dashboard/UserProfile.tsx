--- conflicted
+++ resolved
@@ -208,49 +208,11 @@
                         className="space-y-6"
                     >
                         {/* User Stats */}
-<<<<<<< HEAD
                         <UserStats
                             meetings={meetings}
                             participants={participants}
                             layout="grid"
                         />
-=======
-                        <motion.div
-                            className="bg-slate-800/50 border border-slate-700/50 rounded-2xl p-6 backdrop-blur-sm"
-                            initial={{ opacity: 0, y: 20 }}
-                            animate={{ opacity: 1, y: 0 }}
-                            transition={{ delay: 0.1 }}
-                        >
-                            <h4 className="text-lg font-semibold text-white mb-4">
-                                Your Activity
-                            </h4>
-                            <div className="grid grid-cols-2 md:grid-cols-4 gap-4">
-                                {userStats.map((stat, index) => (
-                                    <motion.div
-                                        key={stat.label}
-                                        className="text-center bg-slate-700/30 rounded-xl p-4 hover:bg-slate-700/50 transition-colors"
-                                        initial={{ opacity: 0, scale: 0.8 }}
-                                        animate={{ opacity: 1, scale: 1 }}
-                                        transition={{ delay: 0.1 + index * 0.1 }}
-                                        whileHover={{ scale: 1.05 }}
-                                    >
-                                        <div className="flex items-center justify-center gap-2 mb-2">
-                                            <stat.icon className={`w-6 h-6 ${stat.color}`} />
-                                            {stat.trend === "up" && (
-                                                <TrendingUp className="w-4 h-4 text-green-400" />
-                                            )}
-                                        </div>
-                                        <div className="text-2xl font-bold text-white mb-1">
-                                            {stat.value.toString() || "0"}
-                                        </div>
-                                        <div className="text-sm text-slate-400">
-                                            {stat.label}
-                                        </div>
-                                    </motion.div>
-                                ))}
-                            </div>
-                        </motion.div>
->>>>>>> 6fab444b
 
                         {/* Quick Actions */}
                         <QuickActions
